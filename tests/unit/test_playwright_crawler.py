--- conflicted
+++ resolved
@@ -1,639 +1,130 @@
 """Unit tests for the PlaywrightCrawlerTool."""
 
-import asyncio
-import os
-from unittest.mock import AsyncMock, Mock, patch
+from unittest.mock import AsyncMock
 
 import pytest
+from playwright.async_api import Browser, Page, Response
 
-from tools.playwright_crawler import (
-    PlaywrightConfig,
-    PlaywrightCrawlerTool,
-    PlaywrightError,
-)
+from tools.bot_defense.tool import BotDefenseTool
+from tools.playwright_crawler.config import PlaywrightConfig
+from tools.playwright_crawler.tool import PlaywrightCrawlerTool
 
 
 @pytest.fixture
 def mock_page():
-    """Mock Playwright page."""
-    page = Mock()
-    page.goto = AsyncMock()
-    page.wait_for_load_state = AsyncMock()
-    page.content = AsyncMock()
-    page.close = AsyncMock()
+    """Create a mock Playwright page."""
+    page = AsyncMock(spec=Page)
+    page.url = "https://example.com"
+    page.content.return_value = "<html><body>Test content</body></html>"
     return page
 
 
 @pytest.fixture
+def mock_browser():
+    """Create a mock Playwright browser."""
+    browser = AsyncMock(spec=Browser)
+    return browser
+
+
+@pytest.fixture
+def mock_response():
+    """Create a mock Playwright response."""
+    response = AsyncMock(spec=Response)
+    response.ok = True
+    response.status = 200
+    response.headers = {"content-type": "text/html"}
+    response.text.return_value = "<html><body>Test content</body></html>"
+    return response
+
+
+@pytest.fixture
 def mock_bot_defense():
-    """Mock BotDefenseTool."""
-    bot_defense = Mock()
-    bot_defense.simulate_human_behavior = AsyncMock()
+    """Create a mock BotDefenseTool."""
+    bot_defense = AsyncMock(spec=BotDefenseTool)
     return bot_defense
 
 
 @pytest.fixture
-def crawler(mock_page, mock_bot_defense):
-    """Create PlaywrightCrawlerTool instance."""
-    config = PlaywrightConfig(use_bot_defense=True)
-    crawler = PlaywrightCrawlerTool(config=config, bot_defense=mock_bot_defense)
-    crawler._page = mock_page
-    return crawler
-
-
-@pytest.mark.asyncio
-async def test_fetch_success(crawler):
-    """Test successful page fetch."""
-    url = "https://example.com"
-    html = "<html><body>Test</body></html>"
-    crawler._page.content = AsyncMock(return_value=html)
-    crawler._page.url = url
-
-    result = await crawler.fetch(url)
-
-    assert result["html"] == html
-    assert result["url"] == url
-    crawler._page.goto.assert_awaited_once_with(url)
-    crawler._page.wait_for_load_state.assert_awaited_once()
-
-
-@pytest.mark.asyncio
-async def test_fetch_with_bot_defense(crawler):
-    """Test page fetch with bot defense."""
-    url = "https://example.com"
-    crawler.config.use_bot_defense = True
-
-    await crawler.fetch(url)
-
-    crawler.bot_defense.simulate_human_behavior.assert_awaited_once_with(
-        crawler._page, url
+def crawler(mock_browser, mock_bot_defense):
+    """Create a PlaywrightCrawlerTool instance with mocks."""
+    config = PlaywrightConfig(
+        headless=True,
+        viewport_width=1280,
+        viewport_height=720,
+        user_agent="Mozilla/5.0",
+        timeout=30000,
+    )
+    return PlaywrightCrawlerTool(
+        browser=mock_browser,
+        bot_defense=mock_bot_defense,
+        config=config,
     )
 
 
 @pytest.mark.asyncio
-async def test_fetch_no_page(crawler, mock_bot_defense):
-    """Test fetch when page is not initialized."""
-    url = "https://example.com"
-    mock_new_page = Mock()
-    mock_new_page.goto = AsyncMock()
-    mock_new_page.wait_for_load_state = AsyncMock()
-    mock_new_page.content = AsyncMock(
-        return_value="<html><body>Test</body></html>"
-    )
-    mock_new_page.url = url
+async def test_fetch_success(crawler, mock_page, mock_response):
+    """Test successful page fetch."""
+    mock_page.goto.return_value = mock_response
+    crawler._browser.new_page.return_value = mock_page
 
-    mock_bot_defense.get_new_page = AsyncMock(return_value=mock_new_page)
-    result = await crawler.fetch(url)
+    result = await crawler.fetch("https://example.com")
 
-    assert result["html"] == "<html><body>Test</body></html>"
-    assert result["url"] == url
-    mock_bot_defense.get_new_page.assert_awaited_once()
+    assert result["url"] == "https://example.com"
+    assert result["content"] == "<html><body>Test content</body></html>"
+    assert result["status"] == 200
+    assert result["headers"] == {"content-type": "text/html"}
+    assert result["error"] is None
 
 
 @pytest.mark.asyncio
-async def test_fetch_navigation_timeout(crawler):
-    """Test fetch with navigation timeout."""
-    url = "https://example.com"
-    crawler._page.goto.side_effect = TimeoutError("Navigation timeout")
+async def test_fetch_failure_no_response(crawler, mock_page):
+    """Test fetch failure when no response is received."""
+    mock_page.goto.return_value = None
+    crawler._browser.new_page.return_value = mock_page
 
-    with pytest.raises(Exception, match="Navigation timeout"):
-        await crawler.fetch(url)
+    result = await crawler.fetch("https://example.com")
+
+    assert result["url"] == "https://example.com"
+    assert result["content"] is None
+    assert result["status"] is None
+    assert result["headers"] == {}
+    assert result["error"] == "Failed to get response"
 
 
 @pytest.mark.asyncio
-async def test_fetch_page_crash(crawler):
-    """Test fetch with page crash."""
-    url = "https://example.com"
-    crawler._page.goto.side_effect = Exception("Page crashed")
+async def test_fetch_failure_not_ok(crawler, mock_page, mock_response):
+    """Test fetch failure when response is not OK."""
+    mock_response.ok = False
+    mock_response.status = 404
+    mock_page.goto.return_value = mock_response
+    crawler._browser.new_page.return_value = mock_page
 
-    with pytest.raises(Exception, match="Page crashed"):
-        await crawler.fetch(url)
+    result = await crawler.fetch("https://example.com")
+
+    assert result["url"] == "https://example.com"
+    assert result["content"] is None
+    assert result["status"] == 404
+    assert result["headers"] == {"content-type": "text/html"}
+    assert result["error"] == "Response not OK: 404"
+
+
+@pytest.mark.asyncio
+async def test_fetch_with_bot_defense(crawler, mock_page, mock_response):
+    """Test fetch with bot defense enabled."""
+    mock_page.goto.return_value = mock_response
+    crawler._browser.new_page.return_value = mock_page
+
+    result = await crawler.fetch("https://example.com")
+
+    crawler._bot_defense.handle_page.assert_called_once_with(
+        mock_page, "https://example.com"
+    )
+    assert result["url"] == "https://example.com"
+    assert result["content"] == "<html><body>Test content</body></html>"
 
 
 @pytest.mark.asyncio
 async def test_cleanup(crawler):
-    """Test cleanup."""
-    crawler._page.close = AsyncMock()
-
+    """Test cleanup method."""
     await crawler.cleanup()
-
-    crawler._page.close.assert_awaited_once()
-    crawler.bot_defense.cleanup.assert_awaited_once()
-
-
-@pytest.mark.asyncio
-async def test_cleanup_no_page(crawler):
-    """Test cleanup with no page."""
-    crawler._page = None
-    await crawler.cleanup()  # Should not raise any errors
-    crawler.bot_defense.cleanup.assert_awaited_once()
-
-
-def test_run_success(crawler):
-    """Test synchronous run method."""
-    url = "https://example.com"
-    mock_result = {"html": "<html></html>", "url": url}
-
-    with patch("asyncio.run") as mock_run:
-        mock_run.return_value = mock_result
-        result = crawler.run(url)
-        assert result == mock_result
-
-
-def test_run_error(crawler):
-    """Test synchronous run method with error."""
-    url = "https://example.com"
-
-    with patch("asyncio.run") as mock_run:
-        mock_run.side_effect = Exception("Test error")
-        with pytest.raises(Exception, match="Test error"):
-            crawler.run(url)
-
-
-# Fixture directory path
-FIXTURE_DIR = os.path.join(os.path.dirname(__file__), "..", "fixtures", "html")
-
-
-def read_fixture(filename):
-    """Read fixture file with error handling."""
-    try:
-        print("\n=== Reading Fixture ===")
-        fixture_path = os.path.join(FIXTURE_DIR, filename)
-        print("Fixture path: {}".format(fixture_path))
-        print("Directory exists: {}".format(os.path.exists(FIXTURE_DIR)))
-        print("File exists: {}".format(os.path.exists(fixture_path)))
-
-        with open(fixture_path, "r", encoding="utf-8") as f:
-            content = f.read()
-            print("Successfully read fixture ({} chars)".format(len(content)))
-            return content
-    except Exception as e:
-        print("Error reading fixture: {}".format(e))
-        print("Traceback:")
-        import traceback
-
-        traceback.print_exc()
-        raise
-
-
-@pytest.fixture
-def mock_response():
-    """Create a mock response."""
-    response = AsyncMock()
-    response.ok = True
-    response.status = 200
-    response.status_text = "OK"
-    response.headers = {"Content-Type": "text/html"}
-    return response
-
-
-@pytest.fixture
-def mock_context():
-    """Create a mock context."""
-    context = AsyncMock()
-    context.new_page = AsyncMock()
-    context.set_extra_http_headers = AsyncMock()
-    context.close = AsyncMock()
-    return context
-
-
-@pytest.fixture
-def mock_browser():
-    """Create a mock browser."""
-    browser = AsyncMock()
-    browser.new_context = AsyncMock()
-    browser.close = AsyncMock()
-    return browser
-
-
-@pytest.fixture
-def mock_chromium():
-    """Create a mock chromium instance."""
-    chromium = AsyncMock()
-    return chromium
-
-
-@pytest.fixture
-def mock_playwright_instance():
-    """Create a mock playwright instance."""
-    playwright = AsyncMock()
-    playwright.chromium = AsyncMock()
-    playwright.start = AsyncMock(return_value=playwright)
-    return playwright
-
-
-@pytest.mark.asyncio
-<<<<<<< HEAD
-async def test_fetch_failure_no_response(crawler):
-    """Test fetch method when goto returns no response."""
-    url = "http://example.com"
-    crawler._page.goto = AsyncMock(
-        side_effect=Exception("Failed to load http://example.com")
-    )
-
-    with pytest.raises(
-        PlaywrightError, match="Failed to load http://example.com"
-    ):
-        await crawler.fetch(url)
-=======
-async def test_get_browser(mock_chromium, mock_playwright_instance):
-    """Test _get_browser method."""
-    print("\n=== Starting Get Browser Test ===")
-
-    try:
-        # Configure mock chromium
-        mock_browser = AsyncMock()
-
-        # Create a function that returns a coroutine
-        def mock_launch():
-            async def _launch():
-                return mock_browser
-
-            return _launch()
-
-        mock_chromium.launch = mock_launch
-
-        # Configure mock playwright
-        mock_playwright_instance.chromium = mock_chromium
-
-        # Create a function that returns a coroutine
-        def mock_start():
-            async def _start():
-                return mock_playwright_instance
-
-            return _start()
-
-        mock_playwright_instance.start = mock_start
-
-        print("Configured mocks")
-
-        # Create crawler
-        crawler = PlaywrightCrawlerTool()
-        print("Created crawler")
-
-        # Create mock async_playwright function that returns a coroutine
-        def mock_async_playwright():
-            async def _async_playwright():
-                return mock_playwright_instance
-
-            return _async_playwright()
-
-        # Patch playwright
-        with patch(
-            "playwright.async_api.async_playwright", mock_async_playwright
-        ):
-            print("Patched playwright")
-
-            # Get browser
-            browser = await crawler._get_browser()
-            print("Got browser")
-
-            # Verify browser was created
-            assert crawler._browser == browser
-
-            # Get browser again (should reuse existing)
-            browser2 = await crawler._get_browser()
-            assert browser2 == browser
-
-            print("Test completed successfully")
-
-    except Exception as e:
-        print(f"Test failed: {str(e)}")
-        print("Traceback:")
-        import traceback
-
-        traceback.print_exc()
-        raise
-
-
-@pytest.mark.asyncio
-async def test_get_page(
-    mock_page,
-    mock_context,
-    mock_browser,
-    mock_chromium,
-    mock_playwright_instance,
-):
-    """Test _get_page method."""
-    # Configure mock page
-    mock_page.goto = AsyncMock()
-    mock_page.close = AsyncMock()
-
-    # Configure mock context
-    mock_context.new_page = AsyncMock(return_value=mock_page)
-    mock_context.set_extra_http_headers = AsyncMock()
-    mock_context.close = AsyncMock()
-
-    # Configure mock browser
-    mock_browser.new_context = AsyncMock(return_value=mock_context)
-    mock_browser.close = AsyncMock()
-
-    # Configure mock chromium
-    mock_chromium.launch = AsyncMock(return_value=mock_browser)
-
-    # Create crawler with custom config
-    config = PlaywrightCrawlerConfig(
-        viewport_width=1024, viewport_height=768, user_agent=None
-    )
-    crawler = PlaywrightCrawlerTool(config)
-    crawler._browser = mock_browser
-
-    # Test _get_page
-    page = await crawler._get_page()
-
-    # Verify browser.new_context was called with correct arguments
-    mock_browser.new_context.assert_called_once_with(
-        viewport={"width": 1024, "height": 768}, user_agent=None
-    )
-
-    # Verify context.new_page was called
-    mock_context.new_page.assert_called_once()
-
-    # Verify we got the mock page back
-    assert page == mock_page
-
-
-@pytest.mark.asyncio
-async def test_fetch_failure_no_response(
-    mock_page,
-    mock_context,
-    mock_browser,
-    mock_chromium,
-    mock_playwright_instance,
-):
-    """Test fetch method when page.goto returns None."""
-    print("\n=== Starting Fetch No Response Test ===")
-
-    # Configure mock page
-    mock_page.goto = AsyncMock(return_value=None)
-    mock_page.close = AsyncMock()
-
-    # Configure mock context
-    mock_context.new_page = AsyncMock(return_value=mock_page)
-    mock_context.close = AsyncMock()
-
-    # Configure mock browser
-    mock_browser.new_context = AsyncMock(return_value=mock_context)
-    mock_browser.close = AsyncMock()
-
-    # Configure mock chromium
-    mock_chromium.launch = AsyncMock(return_value=mock_browser)
-
-    # Create crawler instance
-    crawler = PlaywrightCrawlerTool()
-    crawler._browser = mock_browser
-
-    # Test fetch with no response
-    with pytest.raises(PlaywrightError) as exc_info:
-        await crawler.fetch("https://example.com")
-
-    assert str(exc_info.value) == "Failed to get response from page.goto()"
->>>>>>> 7e42624e
-
-
-@pytest.mark.asyncio
-async def test_fetch_failure_not_ok(crawler):
-    """Test fetch method when response is not OK."""
-<<<<<<< HEAD
-    url = "http://example.com"
-    crawler._page.goto = AsyncMock(
-        side_effect=Exception("HTTP 404: Not Found for http://example.com")
-    )
-=======
-    print("\n=== Starting Fetch Not OK Test ===")
-
-    # Configure mock response
-    mock_response = AsyncMock()
-    mock_response.ok = False
-    mock_response.status = 404
-    mock_response.status_text = "Not Found"
-
-    # Configure mock page
-    mock_page.goto = AsyncMock(return_value=mock_response)
-    mock_page.close = AsyncMock()
-
-    # Configure mock context
-    mock_context.new_page = AsyncMock(return_value=mock_page)
-    mock_context.close = AsyncMock()
-
-    # Configure mock browser
-    mock_browser.new_context = AsyncMock(return_value=mock_context)
-    mock_browser.close = AsyncMock()
-
-    # Configure mock chromium
-    mock_chromium.launch = AsyncMock(return_value=mock_browser)
-
-    # Create crawler instance
-    crawler = PlaywrightCrawlerTool()
-    crawler._browser = mock_browser
-
-    # Test fetch with not OK response
-    with pytest.raises(PlaywrightError) as exc_info:
-        await crawler.fetch("https://example.com")
-
-    assert str(exc_info.value) == "HTTP 404: Not Found for https://example.com"
-
-
-def test_basic_crawler(
-    mock_page,
-    mock_context,
-    mock_browser,
-    mock_chromium,
-    mock_playwright_instance,
-    mock_response,
-):
-    """Basic test for crawler functionality."""
-    print("\n=== Starting Basic Crawler Test ===")
-
-    try:
-        # Configure test data
-        test_content = "<html><body>Test</body></html>"
-        test_title = "Test Page"
-
-        # Configure mock page
-        mock_page.content.return_value = test_content
-        mock_page.title.return_value = test_title
-        mock_page.goto.return_value = mock_response
-        mock_page.close.return_value = None
-
-        # Configure mock context
-        mock_context.new_page.return_value = mock_page
-        mock_context.set_extra_http_headers.return_value = None
-
-        # Configure mock browser
-        mock_browser.new_context.return_value = mock_context
-        mock_browser.close.return_value = None
-
-        # Configure mock chromium
-        mock_chromium.launch.return_value = mock_browser
-
-        # Configure mock playwright
-        mock_playwright_instance.chromium = mock_chromium
-        mock_playwright_instance.start.return_value = mock_playwright_instance
-
-        print("Configured mocks")
-
-        # Patch playwright
-        with patch(
-            "playwright.async_api.async_playwright",
-            return_value=mock_playwright_instance,
-        ):
-            print("Patched playwright")
-
-            # Create crawler
-            crawler = PlaywrightCrawlerTool()
-            print("Created crawler")
-
-            # Mock fetch method to return test data
-            async def mock_fetch(url):
-                return {
-                    "url": url,
-                    "status": 200,
-                    "content": test_content,
-                    "title": test_title,
-                    "headers": {"Content-Type": "text/html"},
-                }
-
-            crawler.fetch = mock_fetch
-
-            # Run crawler
-            result = crawler.run(url="http://example.com")
-            print(f"Got result: {result}")
-
-            # Basic assertions
-            assert isinstance(result, dict), "Result should be a dictionary"
-            assert result["content"] == test_content
-            assert result["title"] == test_title
-            assert result["status"] == 200
-
-            print("Test completed successfully")
-
-    except Exception as e:
-        print(f"Test failed: {str(e)}")
-        print("Traceback:")
-        import traceback
->>>>>>> 7e42624e
-
-    with pytest.raises(
-        PlaywrightError, match="HTTP 404: Not Found for http://example.com"
-    ):
-        await crawler.fetch(url)
-
-
-@pytest.mark.asyncio
-async def test_fixture_crawler(crawler):
-    """Test crawler with fixture content."""
-    url = "http://example.com"
-    fixture_content = """<!DOCTYPE html>
-<html lang="en">
-<head>
-    <meta charset="UTF-8">
-    <meta name="viewport" content="width=device-width, initial-scale=1.0">
-    <title>Test Page</title>
-</head>
-<body>
-    <h1>Welcome to the Test Page</h1>
-    <p>This is a test page for the PlaywrightCrawlerTool.</p>
-</body>
-</html>"""
-
-    crawler._page.content = AsyncMock(return_value=fixture_content)
-    crawler._page.url = url
-
-    result = await crawler.fetch(url)
-
-    assert result["html"] == fixture_content
-    assert result["url"] == url
-    assert "Welcome to the Test Page" in result["html"]
-    crawler._page.goto.assert_awaited_once_with(url)
-    crawler._page.wait_for_load_state.assert_awaited_once()
-
-
-def test_crawler_with_config():
-    """Test crawler with custom configuration."""
-    # Create custom config
-    config = PlaywrightConfig(
-        wait_until="load",
-        use_bot_defense=False,
-    )
-
-    # Create crawler with config
-    crawler = PlaywrightCrawlerTool(config=config)
-
-    # Verify config was applied
-    assert crawler.config.wait_until == "load"
-    assert crawler.config.use_bot_defense is False
-
-
-@pytest.mark.asyncio
-async def test_crawler_error_handling(crawler):
-    """Test crawler error handling."""
-    url = "https://example.com"
-    crawler._page.goto.side_effect = Exception("Failed to load page")
-
-    with pytest.raises(PlaywrightError, match="Failed to load page"):
-        await crawler.fetch(url)
-
-
-def test_crawler_cleanup(
-    mock_page,
-    mock_context,
-    mock_browser,
-    mock_chromium,
-    mock_playwright_instance,
-):
-    """Test crawler cleanup."""
-    print("\n=== Starting Cleanup Test ===")
-
-    try:
-        # Configure mock page
-        mock_page.close.return_value = None
-
-        # Configure mock context
-        mock_context.new_page.return_value = mock_page
-        mock_context.set_extra_http_headers.return_value = None
-        mock_context.close.return_value = None
-
-        # Configure mock browser
-        mock_browser.new_context.return_value = mock_context
-        mock_browser.close.return_value = None
-
-        # Configure mock chromium
-        mock_chromium.launch.return_value = mock_browser
-
-        # Configure mock playwright
-        mock_playwright_instance.chromium = mock_chromium
-        mock_playwright_instance.start.return_value = mock_playwright_instance
-
-        print("Configured mocks")
-
-        # Patch playwright
-        with patch(
-            "playwright.async_api.async_playwright",
-            return_value=mock_playwright_instance,
-        ):
-            print("Patched playwright")
-
-            # Create crawler
-            crawler = PlaywrightCrawlerTool()
-            print("Created crawler")
-
-            # Set browser
-            crawler._browser = mock_browser
-
-            # Run cleanup
-            asyncio.run(crawler.cleanup())
-
-            # Verify browser was closed
-            mock_browser.close.assert_called_once()
-            assert crawler._browser is None
-
-            print("Test completed successfully")
-
-    except Exception as e:
-        print(f"Test failed: {str(e)}")
-        print("Traceback:")
-        import traceback
-
-        traceback.print_exc()
-        raise+    crawler._browser.close.assert_called_once()